--- conflicted
+++ resolved
@@ -15,12 +15,9 @@
 
 ### dependencies
 
-<<<<<<< HEAD
-ecbuild_use_package( PROJECT eckit VERSION  1.6 REQUIRED )
-=======
 ecbuild_use_package( PROJECT eckit VERSION  1.8 REQUIRED )
->>>>>>> eab60e55
 ecbuild_use_package( PROJECT metkit VERSION 1.4 REQUIRED )
+
 if( NOT METKIT_HAVE_GRIB )
   ecbuild_critical( "metkit must be built with GRIB support" )
 endif()
