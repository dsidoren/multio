
#include "eckit/exception/Exceptions.h"

#include "FailureHandling.h"

using namespace multio::util;

std::string eckit::Translator<OnClientError, std::string>::operator()(OnClientError tag) {
    switch (tag) {
        case OnClientError::Propagate:
            return std::string("propagate");
        case OnClientError::Recover:
            return std::string("recover");
        case OnClientError::AbortAllTransports:
            return std::string("abort-all-transports");
        default:
            throw eckit::SeriousBug("Unknown OnClientError tag", Here());
    }
}

std::string eckit::Translator<OnServerError, std::string>::operator()(OnServerError tag) {
    switch (tag) {
        case OnServerError::Propagate:
            return std::string("propagate");
        case OnServerError::Recover:
            return std::string("recover");
        case OnServerError::AbortTransport:
            return std::string("abort-transport");
        default:
            throw eckit::SeriousBug("Unknown OnServerError tag", Here());
    }
}

std::string eckit::Translator<OnPlanError, std::string>::operator()(OnPlanError tag) {
    switch (tag) {
        case OnPlanError::Propagate:
            return std::string("propagate");
        case OnPlanError::Recover:
            return std::string("recover");
        default:
            throw eckit::SeriousBug("Unknown OnPlanError tag", Here());
    }
}

std::string eckit::Translator<OnActionError, std::string>::operator()(OnActionError tag) {
    switch (tag) {
        case OnActionError::Propagate:
            return std::string("propagate");
        case OnActionError::Recover:
            return std::string("recover");
        default:
            throw eckit::SeriousBug("Unknown OnActionError tag", Here());
    }
}

std::string eckit::Translator<OnTransportError, std::string>::operator()(OnTransportError tag) {
    switch (tag) {
        case OnTransportError::Propagate:
            return std::string("propagate");
        case OnTransportError::Recover:
            return std::string("recover");
        default:
            throw eckit::SeriousBug("Unknown OnTransportError tag", Here());
    }
}

std::string eckit::Translator<OnReceiveError, std::string>::operator()(OnReceiveError tag) {
    switch (tag) {
        case OnReceiveError::Propagate:
            return std::string("propagate");
        default:
            throw eckit::SeriousBug("Unknown OnReceiveError tag", Here());
    }
}

std::string eckit::Translator<OnDispatchError, std::string>::operator()(OnDispatchError tag) {
    switch (tag) {
        case OnDispatchError::Propagate:
            return std::string("propagate");
        default:
            throw eckit::SeriousBug("Unknown OnDispatchError tag", Here());
    }
}

namespace multio {
<<<<<<< HEAD
namespace util {

namespace {
inline void printExceptionHeader(std::ostream& out, const std::exception& e, int level = 0) {
    out << std::endl << "  * " << (level + 1) << ": " << e.what() << std::endl;
}

int printNestedException(std::ostream& out, const std::exception& e) {
    int level = 0;
    try {
        std::rethrow_if_nested(e);
    }
    catch (const FailureAwareException& nestedException) {
        level = printNestedException(out, nestedException);
    }
    catch (const eckit::Exception& nestedException) {
        level = printNestedException(out, nestedException);
    }
    catch (const std::exception& nestedException) {
        level = printNestedException(out, nestedException);
    }
    catch (...) {
        return level + 1;
    }
    printExceptionHeader(out, e, level);
    return level + 1;
}
}  // namespace

void printException(std::ostream& out, const std::exception& e) {
    out << std::endl;
    out << "Nested std::Exception: " << std::endl;
    printNestedException(out, e);
    out << std::endl;
}
void printException(std::ostream& out, const eckit::Exception& e) {
    out << std::endl;
    out << "Nested eckit::Exception: " << std::endl;
    printNestedException(out, e);
    out << std::endl;
    e.exceptionStack(out, true);
    out << std::endl;
    out << std::endl;
}
void printException(std::ostream& out, const FailureAwareException& e) {
    out << std::endl;
    out << "Nested FailureAwareException: " << std::endl;
    printNestedException(out, e);
    out << std::endl;
    e.exceptionStack(out, true);
    out << std::endl;
    out << std::endl;
}

void printFailureContext(std::ostream& out, const FailureContext& c) {
    if (c.eptr) {
        try {
            try {
                std::rethrow_exception(c.eptr);
            }
            catch (...) {
                std::throw_with_nested(FailureAwareException(c.context, Here()));
            }
        }
        catch (const FailureAwareException& e) {
            printException(out, e);
        }
    }
    else {
        try {
            throw FailureAwareException(c.context, Here());
        }
        catch (const FailureAwareException& e) {
            printException(out, e);
        }
    }
}

std::ostream& operator<<(std::ostream& os, const FailureAwareException& dt) {
    printException(os, dt);
    return os;
}

std::ostream& operator<<(std::ostream& os, const FailureContext& dt) {
    printFailureContext(os, dt);
    return os;
}


}  // namespace util
=======
namespace util {}  // namespace util
>>>>>>> 368bbfb8
}  // namespace multio<|MERGE_RESOLUTION|>--- conflicted
+++ resolved
@@ -83,7 +83,6 @@
 }
 
 namespace multio {
-<<<<<<< HEAD
 namespace util {
 
 namespace {
@@ -172,9 +171,5 @@
     return os;
 }
 
-
 }  // namespace util
-=======
-namespace util {}  // namespace util
->>>>>>> 368bbfb8
 }  // namespace multio