/*
 * (C) Copyright 1996- ECMWF.
 *
 * This software is licensed under the terms of the Apache Licence Version 2.0
 * which can be obtained at http://www.apache.org/licenses/LICENSE-2.0.
 * In applying this licence, ECMWF does not waive the privileges and immunities
 * granted to it by virtue of its status as an intergovernmental organisation nor
 * does it submit to any jurisdiction.
 */

#include "MpiTransport.h"

#include <algorithm>

#include "eckit/config/Resource.h"
#include "eckit/exception/Exceptions.h"
#include "eckit/maths/Functions.h"
#include "eckit/serialisation/MemoryStream.h"

#include "multio/util/ScopedTimer.h"
#include "multio/util/print_buffer.h"

namespace multio {
namespace server {

namespace {
Message decodeMessage(eckit::Stream& stream) {
    unsigned t;
    stream >> t;

    std::string src_grp;
    stream >> src_grp;
    size_t src_id;
    stream >> src_id;

    std::string dest_grp;
    stream >> dest_grp;
    size_t dest_id;
    stream >> dest_id;

    std::string fieldId;
    stream >> fieldId;

    unsigned long sz;
    stream >> sz;

    eckit::Buffer buffer(sz);
    stream >> buffer;

    return Message{Message::Header{static_cast<Message::Tag>(t), MpiPeer{src_grp, src_id},
                                MpiPeer{dest_grp, dest_id}, std::move(fieldId)},
                std::move(buffer)};
}

<<<<<<< HEAD
std::vector<MpiBuffer> makeBuffers(size_t poolSize, size_t maxBufSize) {
    std::vector<MpiBuffer> bufs;
    eckit::Log::info() << " *** Allocating " << poolSize << " buffers of size " << maxBufSize
                       << " each" << std::endl;
    size_t totMem = 0;
    for (auto ii = 0u; ii < poolSize; ++ii) {
        bufs.emplace_back(maxBufSize);
        totMem += maxBufSize;
    }
    totMem /= 1024*1024*1024;
    eckit::Log::info() << " *** Allocated a total of " << totMem << "GiB of memory for this peer"
                       << std::endl;
    return bufs;
}

}  // namespace


MpiPeer::MpiPeer(const std::string& comm, size_t rank) : Peer{comm, rank} {}
MpiPeer::MpiPeer(Peer peer) : Peer{peer} {}

StreamPool::StreamPool(size_t poolSize, size_t maxBufSize) :
    buffers_(makeBuffers(poolSize, maxBufSize)) {}

MpiBuffer& StreamPool::buffer(size_t idx) {
    return buffers_[idx];
}

MpiStream& StreamPool::getStream(const message::Peer& dest) {
    if (streams_.find(dest) != std::end(streams_)) {
        return streams_.at(dest);
    }

    ASSERT_MSG(streams_.size() < buffers_.size(), "Too few buffers to cover all MPI destinations");

    auto& buf = findAvailableBuffer();
    streams_.emplace(dest, buf);
    buf.status = BufferStatus::fillingUp;

    return streams_.at(dest);
}

void StreamPool::removeStream(const message::Peer& dest) {
    streams_.erase(dest);
}

MpiBuffer& StreamPool::findAvailableBuffer() {
    auto it = std::end(buffers_);
    while (it == std::end(buffers_)) {
        it = std::find_if(std::begin(buffers_), std::end(buffers_),
                          [](MpiBuffer& buf) { return buf.isFree(); });
    }
    return *it;
}

void StreamPool::print(std::ostream& os) const {
    os << "StreamPool(size=" << buffers_.size() << ",status=";
    std::for_each(std::begin(buffers_), std::end(buffers_),
                  [&os](const MpiBuffer& buf) { os << static_cast<unsigned>(buf.status); });
    os << ")";
}

=======
}  // namespace

>>>>>>> 6a28072f
MpiTransport::MpiTransport(const eckit::Configuration& cfg) :
    Transport(cfg),
    local_{cfg.getString("group"), eckit::mpi::comm(cfg.getString("group").c_str()).rank()},
    buffer_{
        eckit::Resource<size_t>("multioMpiBufferSize;$MULTIO_MPI_BUFFER_SIZE", 64 * 1024 * 1024)},
    pool_{eckit::Resource<size_t>("multioMpiPoolSize;$MULTIO_MPI_POOL_SIZE", 128),
          eckit::Resource<size_t>("multioMpiBufferSize;$MULTIO_MPI_BUFFER_SIZE", 64 * 1024 * 1024),
          comm()} {}

MpiTransport::~MpiTransport() {
    // TODO: check why eckit::Log::info() crashes here for the clients
    const std::size_t scale = 1024*1024;
    std::ostringstream os;
    os << " ******* " << *this << "\n";
    pool_.timings(os);
    os << "\n         -- Receiving data:      " << bytesReceived_ / scale << " MiB, "
       << receiveTiming_ << "s" << std::endl;

    std::cout << os.str();
}

Message MpiTransport::receive() {

    while (not msgPack_.empty()) {
        auto msg = msgPack_.front();
        msgPack_.pop();
        return msg;
    }

    auto status = comm().probe(comm().anySource(), comm().anyTag());

    auto sz = comm().getCount<void>(status);
    ASSERT(sz < buffer_.size());

    {
        util::ScopedTimer scTimer{receiveTiming_};
        comm().receive<void>(buffer_, sz, status.source(), status.tag());
    }

    bytesReceived_ += sz;

    eckit::ResizableMemoryStream stream{buffer_};

    while (stream.position() < sz) {
        auto msg = decodeMessage(stream);
        msgPack_.push(msg);
    }

    auto msg = msgPack_.front();
    msgPack_.pop();
    return msg;
}

void MpiTransport::send(const Message& msg) {
<<<<<<< HEAD
    auto msg_tag = static_cast<int>(msg.tag());

    const auto& comm = eckit::mpi::comm(local_.group().c_str());

    // Note: it would be more elegant to wait until *after* we have encoded to message to make the
    // decision on whether to send the buffer or not -- but then we don't yet
    // have the information about whether the next message will fit in the buffer at all
    auto& strm = pool_.getStream(msg.destination());
    if (strm.readyToSend(msg.size())) {
        util::ScopedTimer scTimer{sendTiming_};

        auto sz = static_cast<size_t>(strm.bytesWritten());
        auto dest = static_cast<int>(msg.destination().id());
        strm.buffer().request = comm.iSend<void>(strm.buffer().content, sz, dest, msg_tag);
        strm.buffer().status = BufferStatus::transmitting;

        bytesSent_ += sz;

        pool_.removeStream(msg.destination());
    }

    msg.encode(pool_.getStream(msg.destination()));
=======
    eckit::Log::info() << pool_ << std::endl;

    eckit::Log::info() << " *** Encode " << msg << " into stream for " << msg.destination()
                       << std::endl;

    msg.encode(pool_.getStream(msg));

>>>>>>> 6a28072f
    if (msg.tag() == Message::Tag::Close) {  // Send it now
        pool_.send(msg);
    }
}

Peer MpiTransport::localPeer() const {
    return local_;
}

<<<<<<< HEAD
void MpiTransport::blockingSend(const Message& msg) {
    util::ScopedTimer scTimer{sendTiming_};
    // Shadow on purpuse
    auto& strm = pool_.getStream(msg.destination());
    auto sz = static_cast<size_t>(strm.bytesWritten());
    auto dest = static_cast<int>(msg.destination().id());
    eckit::mpi::comm(local_.group().c_str())
        .send<void>(strm.buffer().content, sz, dest, static_cast<int>(msg.tag()));
    bytesSent_ += sz;
=======
const eckit::mpi::Comm& MpiTransport::comm() const {
    return eckit::mpi::comm(local_.group().c_str());
>>>>>>> 6a28072f
}

void MpiTransport::print(std::ostream& os) const {
    os << "MpiTransport(" << local_ << ")";
}

static TransportBuilder<MpiTransport> MpiTransportBuilder("mpi");

}  // namespace server
}  // namespace multio<|MERGE_RESOLUTION|>--- conflicted
+++ resolved
@@ -52,73 +52,8 @@
                 std::move(buffer)};
 }
 
-<<<<<<< HEAD
-std::vector<MpiBuffer> makeBuffers(size_t poolSize, size_t maxBufSize) {
-    std::vector<MpiBuffer> bufs;
-    eckit::Log::info() << " *** Allocating " << poolSize << " buffers of size " << maxBufSize
-                       << " each" << std::endl;
-    size_t totMem = 0;
-    for (auto ii = 0u; ii < poolSize; ++ii) {
-        bufs.emplace_back(maxBufSize);
-        totMem += maxBufSize;
-    }
-    totMem /= 1024*1024*1024;
-    eckit::Log::info() << " *** Allocated a total of " << totMem << "GiB of memory for this peer"
-                       << std::endl;
-    return bufs;
-}
-
 }  // namespace
 
-
-MpiPeer::MpiPeer(const std::string& comm, size_t rank) : Peer{comm, rank} {}
-MpiPeer::MpiPeer(Peer peer) : Peer{peer} {}
-
-StreamPool::StreamPool(size_t poolSize, size_t maxBufSize) :
-    buffers_(makeBuffers(poolSize, maxBufSize)) {}
-
-MpiBuffer& StreamPool::buffer(size_t idx) {
-    return buffers_[idx];
-}
-
-MpiStream& StreamPool::getStream(const message::Peer& dest) {
-    if (streams_.find(dest) != std::end(streams_)) {
-        return streams_.at(dest);
-    }
-
-    ASSERT_MSG(streams_.size() < buffers_.size(), "Too few buffers to cover all MPI destinations");
-
-    auto& buf = findAvailableBuffer();
-    streams_.emplace(dest, buf);
-    buf.status = BufferStatus::fillingUp;
-
-    return streams_.at(dest);
-}
-
-void StreamPool::removeStream(const message::Peer& dest) {
-    streams_.erase(dest);
-}
-
-MpiBuffer& StreamPool::findAvailableBuffer() {
-    auto it = std::end(buffers_);
-    while (it == std::end(buffers_)) {
-        it = std::find_if(std::begin(buffers_), std::end(buffers_),
-                          [](MpiBuffer& buf) { return buf.isFree(); });
-    }
-    return *it;
-}
-
-void StreamPool::print(std::ostream& os) const {
-    os << "StreamPool(size=" << buffers_.size() << ",status=";
-    std::for_each(std::begin(buffers_), std::end(buffers_),
-                  [&os](const MpiBuffer& buf) { os << static_cast<unsigned>(buf.status); });
-    os << ")";
-}
-
-=======
-}  // namespace
-
->>>>>>> 6a28072f
 MpiTransport::MpiTransport(const eckit::Configuration& cfg) :
     Transport(cfg),
     local_{cfg.getString("group"), eckit::mpi::comm(cfg.getString("group").c_str()).rank()},
@@ -173,30 +108,6 @@
 }
 
 void MpiTransport::send(const Message& msg) {
-<<<<<<< HEAD
-    auto msg_tag = static_cast<int>(msg.tag());
-
-    const auto& comm = eckit::mpi::comm(local_.group().c_str());
-
-    // Note: it would be more elegant to wait until *after* we have encoded to message to make the
-    // decision on whether to send the buffer or not -- but then we don't yet
-    // have the information about whether the next message will fit in the buffer at all
-    auto& strm = pool_.getStream(msg.destination());
-    if (strm.readyToSend(msg.size())) {
-        util::ScopedTimer scTimer{sendTiming_};
-
-        auto sz = static_cast<size_t>(strm.bytesWritten());
-        auto dest = static_cast<int>(msg.destination().id());
-        strm.buffer().request = comm.iSend<void>(strm.buffer().content, sz, dest, msg_tag);
-        strm.buffer().status = BufferStatus::transmitting;
-
-        bytesSent_ += sz;
-
-        pool_.removeStream(msg.destination());
-    }
-
-    msg.encode(pool_.getStream(msg.destination()));
-=======
     eckit::Log::info() << pool_ << std::endl;
 
     eckit::Log::info() << " *** Encode " << msg << " into stream for " << msg.destination()
@@ -204,7 +115,6 @@
 
     msg.encode(pool_.getStream(msg));
 
->>>>>>> 6a28072f
     if (msg.tag() == Message::Tag::Close) {  // Send it now
         pool_.send(msg);
     }
@@ -214,20 +124,8 @@
     return local_;
 }
 
-<<<<<<< HEAD
-void MpiTransport::blockingSend(const Message& msg) {
-    util::ScopedTimer scTimer{sendTiming_};
-    // Shadow on purpuse
-    auto& strm = pool_.getStream(msg.destination());
-    auto sz = static_cast<size_t>(strm.bytesWritten());
-    auto dest = static_cast<int>(msg.destination().id());
-    eckit::mpi::comm(local_.group().c_str())
-        .send<void>(strm.buffer().content, sz, dest, static_cast<int>(msg.tag()));
-    bytesSent_ += sz;
-=======
 const eckit::mpi::Comm& MpiTransport::comm() const {
     return eckit::mpi::comm(local_.group().c_str());
->>>>>>> 6a28072f
 }
 
 void MpiTransport::print(std::ostream& os) const {
