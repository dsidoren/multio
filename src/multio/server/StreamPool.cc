
#include "StreamPool.h"

#include <algorithm>

#include "eckit/exception/Exceptions.h"
#include "eckit/mpi/Comm.h"
#include "multio/util/ScopedTimer.h"


namespace multio {
namespace server {

namespace  {
std::vector<MpiBuffer> makeBuffers(size_t poolSize, size_t maxBufSize) {
    std::vector<MpiBuffer> bufs;
    eckit::Log::info() << " *** Allocating " << poolSize << " buffers of size "
                       << maxBufSize / 1024 / 1024 << " each" << std::endl;
    size_t totMem = 0;
    for (auto ii = 0u; ii < poolSize; ++ii) {
        bufs.emplace_back(maxBufSize);
        totMem += maxBufSize;
    }
    totMem /= 1024*1024*1024;
    eckit::Log::info() << " *** Allocated a total of " << totMem << "GiB of memory for this peer"
                       << std::endl;
    return bufs;
}
}  // namespace

MpiPeer::MpiPeer(const std::string& comm, size_t rank) : Peer{comm, rank} {}
MpiPeer::MpiPeer(Peer peer) : Peer{peer} {}

StreamPool::StreamPool(size_t poolSize, size_t maxBufSize, const eckit::mpi::Comm& comm) :
    comm_{comm}, buffers_(makeBuffers(poolSize, maxBufSize)) {}

MpiBuffer& StreamPool::buffer(size_t idx) {
    return buffers_[idx];
}

MpiStream& StreamPool::getStream(const message::Message& msg) {
    auto dest = msg.destination();

    if (streams_.find(dest) == std::end(streams_)) {
        return createNewStream(dest);
    }

    auto& strm = streams_.at(dest);
    if (strm.canFitMessage(msg.size())) {
        return strm;
    }

    util::ScopedTimer scTimer{sendTiming_};

    auto sz = static_cast<size_t>(strm.bytesWritten());
    auto destId = static_cast<int>(dest.id());
    auto msg_tag = static_cast<int>(msg.tag());
    strm.buffer().request = comm_.iSend<void>(strm.buffer().content, sz, destId, msg_tag);
    strm.buffer().status = BufferStatus::transmitting;

    bytesSent_ += sz;

    return replaceStream(dest);
}

MpiStream& StreamPool::replaceStream(const message::Peer& dest) {
    streams_.erase(dest);
    return createNewStream(dest);
}

void StreamPool::send(const message::Message& msg) {
    util::ScopedTimer scTimer{sendTiming_};

    auto& strm = getStream(msg);
    auto sz = static_cast<size_t>(strm.bytesWritten());
    auto destId = static_cast<int>(msg.destination().id());
    comm_.send<void>(strm.buffer().content, sz, destId, static_cast<int>(msg.tag()));
    bytesSent_ += sz;
}

MpiBuffer& StreamPool::findAvailableBuffer() {
    auto it = std::end(buffers_);
    while (it == std::end(buffers_)) {
        it = std::find_if(std::begin(buffers_), std::end(buffers_),
                          [](MpiBuffer& buf) { return buf.isFree(); });
    }

<<<<<<< HEAD
    // eckit::Log::info() << " *** -- Found available buffer with idx = "
    //                    << static_cast<size_t>(std::distance(std::begin(buffers_), it)) << std::endl;

=======
>>>>>>> 3cf64bcd
    return *it;
}

void StreamPool::timings(std::ostream &os) const
{
    const std::size_t scale = 1024*1024;
    os << "         -- Waiting for buffer:  " << waitTiming_ << "s\n"
       << "         -- Sending data:        " << bytesSent_ / scale << " MiB, " << sendTiming_
       << "s";
}

MpiStream& StreamPool::createNewStream(const message::Peer& dest) {
    util::ScopedTimer scTimer{waitTiming_};

    if (buffers_.size() <= streams_.size()) {
        throw eckit::BadValue("Too few buffers to cover all MPI destinations", Here());
    }

    auto& buf = findAvailableBuffer();
    streams_.emplace(dest, buf);
    buf.status = BufferStatus::fillingUp;

    return streams_.at(dest);
}

void StreamPool::print(std::ostream& os) const {
    os << "StreamPool(size=" << buffers_.size() << ",status=";
    std::for_each(std::begin(buffers_), std::end(buffers_),
                  [&os](const MpiBuffer& buf) { os << static_cast<unsigned>(buf.status); });
    os << ")";
}

}
}<|MERGE_RESOLUTION|>--- conflicted
+++ resolved
@@ -85,12 +85,6 @@
                           [](MpiBuffer& buf) { return buf.isFree(); });
     }
 
-<<<<<<< HEAD
-    // eckit::Log::info() << " *** -- Found available buffer with idx = "
-    //                    << static_cast<size_t>(std::distance(std::begin(buffers_), it)) << std::endl;
-
-=======
->>>>>>> 3cf64bcd
     return *it;
 }
 
