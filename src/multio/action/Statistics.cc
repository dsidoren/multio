--- conflicted
+++ resolved
@@ -54,12 +54,7 @@
 
 void Statistics::executeImpl(message::Message msg) const {
     // Pass through -- no statistics for messages other than fields
-<<<<<<< HEAD
-    // TODO: make this assert and ensure that other message get to different plans?
-    if(msg.tag() != message::Message::Tag::Field) {
-=======
     if (msg.tag() != message::Message::Tag::Field) {
->>>>>>> 75910a19
         executeNext(msg);
         return;
     }
