--- conflicted
+++ resolved
@@ -27,22 +27,6 @@
 namespace multio {
 namespace action {
 
-<<<<<<< HEAD
-
-class GribEncoder : public metkit::grib::GribHandle {
-public:
-    explicit GribEncoder(codes_handle* handle);
-
-    void setOceanValues(const message::Metadata& md);
-
-    void setValue(const std::string& key, long value);
-    void setValue(const std::string& key, double value);
-    void setValue(const std::string& key, const std::string& value);
-};
-
-
-=======
->>>>>>> 48efa200
 class Encode : public Action {
 public:
     explicit Encode(const eckit::Configuration& config);
