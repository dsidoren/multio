/*
 * (C) Copyright 1996- ECMWF.
 *
 * This software is licensed under the terms of the Apache Licence Version 2.0
 * which can be obtained at http://www.apache.org/licenses/LICENSE-2.0.
 * In applying this licence, ECMWF does not waive the privileges and immunities
 * granted to it by virtue of its status as an intergovernmental organisation nor
 * does it submit to any jurisdiction.
 */

#include "Mask.h"

#include <algorithm>

#include "eckit/exception/Exceptions.h"
#include "eckit/log/Log.h"

#include "multio/domain/Mappings.h"
#include "multio/message/Message.h"

namespace multio {
namespace domain {

namespace  {
std::string partialMaskId(const message::Message& msg) {
    std::ostringstream os;
    os << msg;
    return os.str();
}
}  // namespace

Mask& Mask::instance() {
    static Mask singleton;
    return singleton;
}

std::string Mask::key(const message::Metadata& md) {
    return "(" + md.getString("domain") + "," + std::to_string(md.getLong("level")) + ")";
}

void Mask::add(message::Message msg) {
    std::lock_guard<std::mutex> lock{mutex_};

    addPartialMask(msg);

    if (allPartsArrived(msg)) {
        createBitmask(msg);
    }
}

const std::vector<bool>& Mask::get(const std::string& bkey) const {
    if (bitmasks_.find(bkey) == std::end(bitmasks_)) {
        throw eckit::AssertionFailed("There is no bitmask for " + bkey);
    }

    return bitmasks_.at(bkey);
}

void Mask::addPartialMask(message::Message msg) {
    // This is sub-optimal but it does not matter because it happens at startup
<<<<<<< HEAD
    // Using a lookup table instead would also faster

    auto& msgList = messages_[msg.fieldId()];

    msgList.push_back(std::move(msg));
=======
    // Using a lookup table instead would also be faster
    const auto& msgList = messages_[msg.fieldId()];
    const auto& maskId = partialMaskId(msg);
    if (std::find_if(begin(msgList), end(msgList),
                     [&maskId](const message::Message &m) {
                       return partialMaskId(m) == maskId;
                     }) != end(msgList)) {
        eckit::Log::warning() << "Duplicate received for partial mask " << maskId << std::endl;
        return;
    }
    messages_.at(msg.fieldId()).push_back(msg);
>>>>>>> 498bf9fc
}

bool Mask::allPartsArrived(message::Message msg) const {
    return (msg.domainCount() == messages_.at(msg.fieldId()).size()) &&
           (msg.domainCount() == domain::Mappings::instance().get(msg.domain()).size());
}

void Mask::createBitmask(message::Message inMsg) {
    const auto& fid = inMsg.fieldId();

    std::vector<bool> bitmask;
    bitmask.resize(inMsg.globalSize());
    for (const auto& msg : messages_.at(fid)) {
        domain::Mappings::instance().get(msg.domain()).at(msg.source())->to_bitmask(msg, bitmask);
    }

    // Assert invariants such are bound to be creating this the first and last time
    auto bkey = Mask::key(inMsg.metadata());
    bitmasks_[bkey] = std::move(bitmask);

    messages_.at(inMsg.fieldId()).clear();
}

}  // namespace domain
}  // namespace multio<|MERGE_RESOLUTION|>--- conflicted
+++ resolved
@@ -57,26 +57,11 @@
 }
 
 void Mask::addPartialMask(message::Message msg) {
-    // This is sub-optimal but it does not matter because it happens at startup
-<<<<<<< HEAD
-    // Using a lookup table instead would also faster
+    // Using a lookup table for sanity check
 
     auto& msgList = messages_[msg.fieldId()];
 
     msgList.push_back(std::move(msg));
-=======
-    // Using a lookup table instead would also be faster
-    const auto& msgList = messages_[msg.fieldId()];
-    const auto& maskId = partialMaskId(msg);
-    if (std::find_if(begin(msgList), end(msgList),
-                     [&maskId](const message::Message &m) {
-                       return partialMaskId(m) == maskId;
-                     }) != end(msgList)) {
-        eckit::Log::warning() << "Duplicate received for partial mask " << maskId << std::endl;
-        return;
-    }
-    messages_.at(msg.fieldId()).push_back(msg);
->>>>>>> 498bf9fc
 }
 
 bool Mask::allPartsArrived(message::Message msg) const {
