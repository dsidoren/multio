### config headers

ecbuild_generate_config_headers( DESTINATION ${INSTALL_INCLUDE_DIR}/multio )

configure_file( multio_config.h.in  multio_config.h  )
configure_file( multio_version.h.in  multio_version.h )

install(FILES
            ${CMAKE_CURRENT_BINARY_DIR}/multio_config.h
            ${CMAKE_CURRENT_BINARY_DIR}/multio_version.h
        DESTINATION
            ${INSTALL_INCLUDE_DIR}/multio )

configure_file( multio_version.cc.in  multio_version.cc )

### multio sources

list( APPEND multio_library_srcs
    LibMultio.cc
    LibMultio.h
<<<<<<< HEAD
=======
    MultIO.cc
    MultIO.h
    Trigger.cc
    Trigger.h
    EncodeBitsPerValue.cc
    EncodeBitsPerValue.h
    ifsio_internals.cc
    ifsio.cc
    ifsio.h
>>>>>>> 56f01da0
    multio_version.cc
)

list( APPEND multio_action_srcs
    action/Aggregation.cc
    action/Aggregation.h
    action/Encode.cc
    action/Encode.h
    action/Operation.cc
    action/Operation.h
    action/Print.cc
    action/Print.h
    action/Select.cc
    action/Select.h
    action/Sink.cc
    action/Sink.h
    action/SingleFieldSink.cc
    action/SingleFieldSink.h
    action/Statistics.cc
    action/Statistics.h
    action/Null.cc
    action/Null.h
    action/Action.cc
    action/Action.h
    action/Plan.cc
    action/Plan.h
    action/TemporalStatistics.cc
    action/TemporalStatistics.h
)

list( APPEND multio_ifsio_srcs
    ifsio/ifsio_internals.cc
    ifsio/ifsio.cc
    ifsio/ifsio.h
)

if( HAVE_LEGACY_IFSIO )
    list( APPEND multio_ifsio_srcs
        ifsio/ifsio_legacy.cc
        ifsio/ifsio_legacy.h
    )
endif()

list( APPEND multio_domain_srcs
    domain/Domain.cc
    domain/Domain.h
    domain/Mappings.cc
    domain/Mappings.h
)

list( APPEND multio_message_srcs
    message/Message.cc
    message/MessageContent.cc
    message/MessageHeader.cc
    message/Message.h
    message/Metadata.cc
    message/Metadata.h
    message/Peer.cc
    message/Peer.h
)

list( APPEND multio_sink_srcs
    sink/DataSink.cc
    sink/DataSink.h
    sink/FileSink.cc
    sink/FileSink.h
    sink/IOStats.cc
    sink/IOStats.h
    sink/MultIO.cc
    sink/MultIO.h
    sink/Trigger.cc
    sink/Trigger.h
)

list( APPEND multio_srcs
    ${multio_library_srcs}
    ${multio_action_srcs}
    ${multio_ifsio_srcs}
    ${multio_domain_srcs}
    ${multio_message_srcs}
    ${multio_sink_srcs}
)

### multio library

ecbuild_add_library(

    TARGET multio

    INSTALL_HEADERS LISTED

    HEADER_DESTINATION
        ${INSTALL_INCLUDE_DIR}/multio

    SOURCES
        ${multio_srcs}

    GENERATED
        multio_version.cc

    PRIVATE_INCLUDES
      ${METKIT_INCLUDE_DIRS}
      ${ECKIT_INCLUDE_DIRS}

    LIBS
        metkit eckit )

add_subdirectory(grib)
add_subdirectory(fdb5)
add_subdirectory(server)
add_subdirectory(tools)<|MERGE_RESOLUTION|>--- conflicted
+++ resolved
@@ -18,18 +18,6 @@
 list( APPEND multio_library_srcs
     LibMultio.cc
     LibMultio.h
-<<<<<<< HEAD
-=======
-    MultIO.cc
-    MultIO.h
-    Trigger.cc
-    Trigger.h
-    EncodeBitsPerValue.cc
-    EncodeBitsPerValue.h
-    ifsio_internals.cc
-    ifsio.cc
-    ifsio.h
->>>>>>> 56f01da0
     multio_version.cc
 )
 
@@ -64,6 +52,8 @@
     ifsio/ifsio_internals.cc
     ifsio/ifsio.cc
     ifsio/ifsio.h
+    ifsio/EncodeBitsPerValue.cc
+    ifsio/EncodeBitsPerValue.h
 )
 
 if( HAVE_LEGACY_IFSIO )
