--- conflicted
+++ resolved
@@ -80,37 +80,23 @@
  */
 int multio_version(const char** version);
 
-<<<<<<< HEAD
 /** Retrieves version control checksum of the latest change, e.g. ``a88011c007a0db48a5d16e296934a197eac2050a``
  * \param sha1 Return variable for version control checksum. Returned pointer valid throughout program lifetime.
  * \returns Return code (#MultioErrorValues)
-=======
-/** Retrieves version control checksum of the latest change, e.g.
- * ``a88011c007a0db48a5d16e296934a197eac2050a`` \param version Return variable for version control
- * checksum. Returned pointer valid throughout program lifetime. \returns Return code
- * (#OdcErrorValues)
->>>>>>> 75910a19
  */
 int multio_vcs_version(const char** sha1);
 
 /** @} */
 
-<<<<<<< HEAD
 /** \defgroup Data-routing */
 /** @{ */
 
-// TODO: Shall we allow passing in a configuration path here?
-// int multio_new_handle(const char* configuration_path, multio_handle_t** multio);
-=======
-/** API */
-/** @{*/
-      
 /** Creates a multio configuration context object with default configuration file name (environment variable: MULTIO_SERVER_CONFIG_FILE)
  * \param md Return a handle to the multio configuration context object
  * \returns Return code (#MultioErrorValues)
  */
 int multio_new_configurationcontext(multio_configurationcontext_t** cc);
-      
+
 /** Creates a multio configuration context object with custom configuration file name
  * \param configuration_file_name Absolute path to the YAML configuration file
  * \param cc Return a handle to the multio configuration context object
@@ -123,15 +109,15 @@
  * \returns Return code (#MultioErrorValues)
  */
 int multio_delete_configurationcontext(multio_configurationcontext_t* cc);
-      
-      
+
+
 /** Sets the configuration path which some components might use to read configuration files (default: environment variable: MULTIO_SERVER_CONFIG_PATH)
  * \param configuration_path Absolute path to configuration file folder - may be used in subcomponents?
  * \param cc Handle to the multio configuration context object
  * \returns Return code (#MultioErrorValues)
  */
 int multio_conf_set_path(multio_configurationcontext_t* cc, const char* configuration_path);
-      
+
 
 /** Overwrite global MPI options for default splitting.
  *
@@ -140,7 +126,7 @@
  * \returns Return code (#MultioErrorValues)
  */
 int multio_conf_mpi_allow_world_default_comm(multio_configurationcontext_t* cc, bool allow);
->>>>>>> 75910a19
+
 
 /** Set MPI specific initalization parameters
  *
@@ -149,7 +135,7 @@
  * \returns Return code (#MultioErrorValues)
  */
 int multio_conf_mpi_parent_comm(multio_configurationcontext_t* cc, int parent_comm);
-      
+
 /** Set MPI specific initalization parameters
  *
  * \param return_client_comm Pointer to an integer specifying the client communicator that the multio may set on initialization
@@ -157,7 +143,7 @@
  * \returns Return code (#MultioErrorValues)
  */
 int multio_conf_mpi_return_client_comm(multio_configurationcontext_t* cc, int* return_client_comm);
-      
+
 /** Set MPI specific initalization parameters
  *
  * \param return_server_comm Pointer to an integer specifying the server communicator that the multio may set on initialization
@@ -165,15 +151,15 @@
  * \returns Return code (#MultioErrorValues)
  */
 int multio_conf_mpi_return_server_comm(multio_configurationcontext_t* cc, int* return_server_comm);
-      
+
 /** Set MPI specific initalization parameters
  *
- * \param client_id  String containing the client id (provided for backwards compatibility). 
+ * \param client_id  String containing the client id (provided for backwards compatibility).
  * \param cc Handle to the multio configuration context object
  * \returns Return code (#MultioErrorValues)
  */
 int multio_conf_mpi_client_id(multio_configurationcontext_t* cc, const char* client_id);
-      
+
 /** Creates a multio (client) instance
  * \param cc Handle to configuration context
  * \param mio Return a handle to the multio (client) instance
@@ -190,21 +176,12 @@
 
 
 /** Initialises and starts server
-<<<<<<< HEAD
- * \note This will be running until it receives a 'close' message from all the clients
- * \param server_name Name (key) of the subconfiguration for the server
- * \returns Return code (#MultioErrorValues)
- */
-int multio_start_server(const char* server_name);
-=======
  *
  * \note This will be running until it receives a 'close' message from all of clients
  * \param cc Handle to configuration context
  * \returns Return code (#MultioErrorValues)
  */
 int multio_start_server(multio_configurationcontext_t* cc);
-
->>>>>>> 75910a19
 
 /** Opens connections to the server
  * \note This will open connections to all processes associated with the server
@@ -345,8 +322,8 @@
 
 /** Query information whether a field is actively used or can be omitted
  *
- *  Multio is not aware on specific category <-> field relation ships. 
- *  Therefore this information should be queried together with `multio_category_is_fully_active` and combined with an logical OR. 
+ *  Multio is not aware on specific category <-> field relation ships.
+ *  Therefore this information should be queried together with `multio_category_is_fully_active` and combined with an logical OR.
  *  Even if a category is not fully/explicitly active, a single field may be and hence a `multio_field_is_active` query should be performed.
  *  Vice versa, a category might me explicitly active while a single field within that category is not.
  *
@@ -358,7 +335,7 @@
 int multio_field_is_active(multio_handle_t* mio, const char* fname, bool* set_value);
 
 /** Query information whether a whole category is actively used (i.e. the whole category is explicitly listed in the configuration) or can be omitted.
- *  
+ *
  * Please read the comments in `multio_field_is_active`.
  *
  * \param mio Handle to the multio (client) instance
