--- conflicted
+++ resolved
@@ -237,18 +237,10 @@
     });
 }
 
-<<<<<<< HEAD
-int multio_start_server(const char* server_name) {
-    return wrapApiFunction([server_name]() {
-        const eckit::LocalConfiguration config{eckit::YAMLConfiguration{configuration_file()}};
-        auto serverConfig = config.getSubConfiguration(server_name);
-        multio::server::MultioServer{serverConfig};
-=======
 int multio_start_server(multio_configurationcontext_t* cc) {
     return wrapApiFunction([cc]() {
         ASSERT(cc);
         multio::server::MultioServer{ServerConfigurationContext{*cc, "server"}};
->>>>>>> 75910a19
     });
 }
 
